---
layout: "time"
page_title: "Time: time_rotating"
description: |-
  Manages a rotating time resource.
---

# Resource: time_rotating

Manages a rotating time resource, which keeps a rotating UTC timestamp stored in the Terraform state and proposes resource recreation when the locally sourced current time is beyond the rotation time. This rotation only occurs when Terraform is executed, meaning there will be drift between the rotation timestamp and actual rotation. The new rotation timestamp offset includes this drift. This prevents perpetual differences caused by using the [`timestamp()` function](https://www.terraform.io/docs/configuration/functions/timestamp.html) by only forcing a new value on the set cadence.

-> Further manipulation of incoming or outgoing values can be accomplished with the [`formatdate()` function](https://www.terraform.io/docs/configuration/functions/formatdate.html) and the [`timeadd()` function](https://www.terraform.io/docs/configuration/functions/timeadd.html).

## Example Usage

This example configuration will rotate (destroy/create) the resource every 30 days.

```hcl
resource "time_rotating" "example" {
  rotation_days = 30
}
```

## Argument Reference

~> **NOTE:** At least one of the `rotation_` arguments must be configured.

The following arguments are optional:

<<<<<<< HEAD
* `base_rfc3339` - (Optional) Configure the base timestamp with an UTC [RFC3339 time string](https://tools.ietf.org/html/rfc3339#section-5.8) (`YYYY-MM-DDTHH:MM:SSZ`). Defaults to the current time.
* `keepers` - (Optional) Arbitrary map of values that, when changed, will trigger a new base timestamp value to be saved. These conditions recreate the resource in addition to other rotation arguments. See [the main provider documentation](../index.html) for more information.
=======
* `triggers` - (Optional) Arbitrary map of values that, when changed, will trigger a new base timestamp value to be saved. These conditions recreate the resource in addition to other rotation arguments. See [the main provider documentation](../index.html) for more information.
>>>>>>> 9c6abb2d
* `rotation_days` - (Optional) Number of days to add to the base timestamp to configure the rotation timestamp. When the current time has passed the rotation timestamp, the resource will trigger recreation. Conflicts with other `rotation_` arguments.
* `rotation_hours` - (Optional) Number of hours to add to the base timestamp to configure the rotation timestamp. When the current time has passed the rotation timestamp, the resource will trigger recreation. Conflicts with other `rotation_` arguments.
* `rotation_minutes` - (Optional) Number of minutes to add to the base timestamp to configure the rotation timestamp. When the current time has passed the rotation timestamp, the resource will trigger recreation. Conflicts with other `rotation_` arguments.
* `rotation_months` - (Optional) Number of months to add to the base timestamp to configure the rotation timestamp. When the current time has passed the rotation timestamp, the resource will trigger recreation. Conflicts with other `rotation_` arguments.
* `rotation_rfc3339` - (Optional) Configure the rotation timestamp with an UTC [RFC3339 time string](https://tools.ietf.org/html/rfc3339#section-5.8) (`YYYY-MM-DDTHH:MM:SSZ`). When the current time has passed the rotation timestamp, the resource will trigger recreation. Conflicts with other `rotation_` arguments.
* `rotation_years` - (Optional) Number of years to add to the base timestamp to configure the rotation timestamp. When the current time has passed the rotation timestamp, the resource will trigger recreation. Conflicts with other `rotation_` arguments.

## Attributes Reference

In addition to all arguments above, the following attributes are exported:

* `day` - Number day of timestamp.
* `hour` - Number hour of timestamp.
* `id` - UTC RFC3339 format of the base timestamp, e.g. `2020-02-12T06:36:13Z`.
* `minute` - Number minute of timestamp.
* `month` - Number month of timestamp.
* `second` - Number second of timestamp.
* `unix` - Number of seconds since epoch time, e.g. `1581489373`.
* `year` - Number year of timestamp.

## Import

This resource can be imported using the base UTC RFC3339 value and rotation years, months, days, hours, and minutes, separated by commas (`,`), e.g. for 30 days

```console
$ terraform import time_rotation.example 2020-02-12T06:36:13Z,0,0,30,0,0
```

Otherwise, to import with the rotation RFC3339 value, the base UTC RFC3339 value and rotation UTC RFC3339 value, separated by commas (`,`), e.g.

```console
$ terraform import time_rotation.example 2020-02-12T06:36:13Z,2020-02-13T06:36:13Z
```

The `triggers` argument cannot be imported.<|MERGE_RESOLUTION|>--- conflicted
+++ resolved
@@ -27,18 +27,14 @@
 
 The following arguments are optional:
 
-<<<<<<< HEAD
 * `base_rfc3339` - (Optional) Configure the base timestamp with an UTC [RFC3339 time string](https://tools.ietf.org/html/rfc3339#section-5.8) (`YYYY-MM-DDTHH:MM:SSZ`). Defaults to the current time.
-* `keepers` - (Optional) Arbitrary map of values that, when changed, will trigger a new base timestamp value to be saved. These conditions recreate the resource in addition to other rotation arguments. See [the main provider documentation](../index.html) for more information.
-=======
-* `triggers` - (Optional) Arbitrary map of values that, when changed, will trigger a new base timestamp value to be saved. These conditions recreate the resource in addition to other rotation arguments. See [the main provider documentation](../index.html) for more information.
->>>>>>> 9c6abb2d
 * `rotation_days` - (Optional) Number of days to add to the base timestamp to configure the rotation timestamp. When the current time has passed the rotation timestamp, the resource will trigger recreation. Conflicts with other `rotation_` arguments.
 * `rotation_hours` - (Optional) Number of hours to add to the base timestamp to configure the rotation timestamp. When the current time has passed the rotation timestamp, the resource will trigger recreation. Conflicts with other `rotation_` arguments.
 * `rotation_minutes` - (Optional) Number of minutes to add to the base timestamp to configure the rotation timestamp. When the current time has passed the rotation timestamp, the resource will trigger recreation. Conflicts with other `rotation_` arguments.
 * `rotation_months` - (Optional) Number of months to add to the base timestamp to configure the rotation timestamp. When the current time has passed the rotation timestamp, the resource will trigger recreation. Conflicts with other `rotation_` arguments.
 * `rotation_rfc3339` - (Optional) Configure the rotation timestamp with an UTC [RFC3339 time string](https://tools.ietf.org/html/rfc3339#section-5.8) (`YYYY-MM-DDTHH:MM:SSZ`). When the current time has passed the rotation timestamp, the resource will trigger recreation. Conflicts with other `rotation_` arguments.
 * `rotation_years` - (Optional) Number of years to add to the base timestamp to configure the rotation timestamp. When the current time has passed the rotation timestamp, the resource will trigger recreation. Conflicts with other `rotation_` arguments.
+* `triggers` - (Optional) Arbitrary map of values that, when changed, will trigger a new base timestamp value to be saved. These conditions recreate the resource in addition to other rotation arguments. See [the main provider documentation](../index.html) for more information.
 
 ## Attributes Reference
 
