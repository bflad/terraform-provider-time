# v0.4.0

BREAKING CHANGES:

<<<<<<< HEAD
* resource/time_offset: Remove non-RFC3339 RFC and `unixdate` attributes
* resource/time_rotating: Remove non-RFC3339 RFC and `unixdate` attributes
* resource/time_static: Remove non-RFC3339 RFC and `unixdate` attributes
=======
* resource/time_offset: `keepers` argument renamed to `triggers`
* resource/time_rotating: `keepers` argument renamed to `triggers`
* resource/time_static: `keepers` argument renamed to `triggers`
>>>>>>> 9c6abb2d

# v0.3.0

ENHANCEMENTS:

* resource/time_offset: Add `keepers` argument
* resource/time_rotating: Add `keepers` argument
* resource/time_static: Add `keepers` argument

BUG FIXES:

* resource/time_offset: Ensure `base_rfc3339` is always set in Terraform state during creation, even if unconfigured

# v0.2.0

BREAKING CHANGES:

* resource/time_static: The `expiration_` arguments have been moved to the new `time_rotating` resource as `rotation_` arguments.

FEATURES:

* **New Resource:** `time_offset`
* **New Resource:** `time_rotating`

# v0.1.0

FEATURES:

* **New Resource:** `time_static`<|MERGE_RESOLUTION|>--- conflicted
+++ resolved
@@ -2,15 +2,12 @@
 
 BREAKING CHANGES:
 
-<<<<<<< HEAD
-* resource/time_offset: Remove non-RFC3339 RFC and `unixdate` attributes
+* resource/time_offset: `keepers` argument renamed to `triggers`
+* resource/time_offset: Remove non-RFC3339 RFC and `unixdate` attribute
+* resource/time_rotating: `keepers` argument renamed to `triggers`
 * resource/time_rotating: Remove non-RFC3339 RFC and `unixdate` attributes
+* resource/time_static: `keepers` argument renamed to `triggers`
 * resource/time_static: Remove non-RFC3339 RFC and `unixdate` attributes
-=======
-* resource/time_offset: `keepers` argument renamed to `triggers`
-* resource/time_rotating: `keepers` argument renamed to `triggers`
-* resource/time_static: `keepers` argument renamed to `triggers`
->>>>>>> 9c6abb2d
 
 # v0.3.0
 
