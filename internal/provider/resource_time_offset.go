--- conflicted
+++ resolved
@@ -391,13 +391,9 @@
 }
 
 func setOffsetValues(plan *timeOffsetModelV0, timestamp time.Time) {
-<<<<<<< HEAD
 	formattedTimestamp := timestamp.Format(time.RFC3339)
 
 	var offsetTimestamp time.Time = timestamp
-=======
-	var offsetTimestamp time.Time
->>>>>>> 9d1cedf4
 
 	if plan.OffsetDays.ValueInt64() != 0 {
 		offsetTimestamp = offsetTimestamp.AddDate(0, 0, int(plan.OffsetDays.ValueInt64()))
