--- conflicted
+++ resolved
@@ -19,16 +19,12 @@
 	}
 }
 
-<<<<<<< HEAD
 func protoV6ProviderFactories() map[string]func() (tfprotov6.ProviderServer, error) {
 	return map[string]func() (tfprotov6.ProviderServer, error){
 		"time": providerserver.NewProtocol6WithError(New()),
 	}
 }
 
-func providerVersion080() map[string]resource.ExternalProvider {
-	return map[string]resource.ExternalProvider{
-=======
 func protoV5ProviderFactoriesTestProvider(testClock clock.Clock) map[string]func() (tfprotov5.ProviderServer, error) {
 	return map[string]func() (tfprotov5.ProviderServer, error){
 		"time": providerserver.NewProtocol5WithError(NewTestProvider(testClock)),
@@ -37,7 +33,6 @@
 
 func providerVersion080() map[string]testingresource.ExternalProvider {
 	return map[string]testingresource.ExternalProvider{
->>>>>>> e736026f
 		"time": {
 			VersionConstraint: "0.8.0",
 			Source:            "hashicorp/time",
